--- conflicted
+++ resolved
@@ -12,20 +12,13 @@
 	"sync"
 	"time"
 
-<<<<<<< HEAD
 	"github.com/docker/docker/api/types"
 	"github.com/docker/docker/client"
 	"github.com/fatih/color"
 	"github.com/kevinburke/ssh_config"
-=======
-	"golang.org/x/crypto/ssh"
-	"github.com/kevinburke/ssh_config"
-
->>>>>>> ec4f9fa4
 	"github.com/urfave/cli/v2"
 )
 
-<<<<<<< HEAD
 type ServiceCheckResult struct {
 	Container string `json:"container"`
 	Port      string `json:"port"`
@@ -46,30 +39,15 @@
 			{
 				Name:   "state",
 				Usage:  "Show container names and states",
-=======
-func main() {
-	app := &cli.App{
-		Name:  "monitor",
-		Usage: "🔍 Monitor running Docker containers and their services (local and remote)",
-		Commands: []*cli.Command{
-			{
-				Name:   "state",
-				Usage:  "📊 Displays only container names and their states",
->>>>>>> ec4f9fa4
 				Action: stateOnly,
 			},
 			{
 				Name:   "service",
-<<<<<<< HEAD
 				Usage:  "Show service statuses",
-=======
-				Usage:  "🛑 Displays only the status of services",
->>>>>>> ec4f9fa4
 				Action: serviceOnly,
 			},
 			{
 				Name:  "remote",
-<<<<<<< HEAD
 				Usage: "Monitor remote Docker via SSH",
 				Description: `Connect to a remote Docker host via SSH.
 Options:
@@ -83,26 +61,10 @@
 					&cli.StringFlag{
 						Name:  "i",
 						Usage: "Path to SSH private key",
-=======
-				Usage: "🚀 Monitor Docker containers on a remote host via SSH",
-				Description: `The remote command connects to a Docker host over SSH and retrieves the status of its containers.
-You can either:
-- 🔹 Use SSH config: monitor remote --host <hostalias>
-- 🔹 Use manual details: monitor remote <user>@<hostaddress> -i <sshkey>`,
-				Flags: []cli.Flag{
-					&cli.StringFlag{
-						Name:  "host",
-						Usage: "🏠 Host alias from SSH config",
-					},
-					&cli.StringFlag{
-						Name:  "i",
-						Usage: "🔐 Path to the SSH private key (used with manual host authentication)",
->>>>>>> ec4f9fa4
 					},
 				},
 				Action: remoteStatus,
 			},
-<<<<<<< HEAD
 			{
 				Name:   "events",
 				Usage:  "Monitor Docker events in real time",
@@ -148,43 +110,10 @@
 // Remote status via SSH
 func remoteStatus(c *cli.Context) error {
 	useJSON := c.Bool("json")
-=======
-		},
-		Action: fullStatus,
-	}
-
-	err := app.Run(os.Args)
-	if err != nil {
-		log.Fatalf("❌ Application error: %v", err)
-	}
-}
-
-// Display full local status
-func fullStatus(c *cli.Context) error {
-	fmt.Println("🔁 Checking local Docker containers and services...")
-	return executeLocalDockerStatus()
-}
-
-// Display only container states (local)
-func stateOnly(c *cli.Context) error {
-	fmt.Println("🔍 Checking local container states...")
-	return executeLocalDockerStatus("--format", "📂 {{.Names}}: 🔹 {{.Status}}")
-}
-
-// Display only service status (local)
-func serviceOnly(c *cli.Context) error {
-	fmt.Println("🛑 Checking local service availability...")
-	return executeLocalServiceCheck()
-}
-
-// Display remote status
-func remoteStatus(c *cli.Context) error {
->>>>>>> ec4f9fa4
 	host := c.String("host")
 	args := c.Args()
 
 	if host != "" {
-<<<<<<< HEAD
 		clientConfig, remoteAddress, err := getSSHConfig(host)
 		if err != nil {
 			return fmt.Errorf("SSH config error for '%s': %v", host, err)
@@ -281,57 +210,10 @@
 	} else {
 		color.Green("Local Containers:")
 		fmt.Println(trimmed)
-=======
-		// Case 1: Using SSH Config with --host
-		clientConfig, remoteAddress, err := getSSHConfig(host)
-		if err != nil {
-			log.Fatalf("❌ Failed to load SSH config for host '%s': %v", host, err)
-		}
-
-		fmt.Printf("🚀 Connecting to %s (%s)...\n", host, remoteAddress)
-		return executeRemoteDockerStatus(clientConfig, remoteAddress)
-	} else if args.Len() > 0 {
-		// Case 2: Manual SSH Details with user@host and -i key
-		userHost := args.Get(0)
-		keyPath := c.String("i")
-
-		if keyPath == "" {
-			log.Fatal("❌ Missing required SSH key. Use -i <sshkey> to specify the key.")
-		}
-
-		clientConfig, remoteAddress, err := getManualSSHConfig(userHost, keyPath)
-		if err != nil {
-			log.Fatalf("❌ Failed to create SSH config for '%s': %v", userHost, err)
-		}
-
-		fmt.Printf("🚀 Connecting to %s using provided SSH key...\n", remoteAddress)
-		return executeRemoteDockerStatus(clientConfig, remoteAddress)
-	}
-
-	log.Fatal("❌ Missing required arguments. Use '--host <hostalias>' or '<user>@<hostaddress> -i <sshkey>'.")
+	}
 	return nil
 }
 
-// Executes docker status locally
-func executeLocalDockerStatus(args ...string) error {
-	// Create the docker ps command with the specified format
-	cmd := exec.Command("docker", append([]string{"ps", "--format", "📦 {{.Names}} | 🔹 {{.Status}} | 🔍 {{.Ports}}"}, args...)...)
-	output, err := cmd.CombinedOutput()
-	if err != nil {
-		return fmt.Errorf("❌ docker ps failed: %v\n%s", err, string(output))
-	}
-	trimmedOutput := strings.TrimSpace(string(output))
-	if trimmedOutput == "" {
-		// If the result is empty, inform that no running containers were found
-		fmt.Println("❌ No running containers found!")
-	} else {
-		fmt.Printf("📦 Local Containers:\n%s\n", trimmedOutput)
->>>>>>> ec4f9fa4
-	}
-	return nil
-}
-
-<<<<<<< HEAD
 // Check services using net/http
 func executeLocalServiceCheck(ctx context.Context, useJSON bool) error {
 	if !useJSON {
@@ -356,61 +238,30 @@
 	var mu sync.Mutex
 	var results []ServiceCheckResult
 
-=======
-// Checks local service availability
-func executeLocalServiceCheck() error {
-	fmt.Println("🔍 Checking services on ports...")
-
-	// Retrieve the list of running containers and their ports
-	cmd := exec.Command("docker", "ps", "--format", "{{.Names}}: {{.Ports}}")
-	output, err := cmd.CombinedOutput()
-	if err != nil {
-		return fmt.Errorf("❌ Failed to retrieve running containers: %v\n%s", err, string(output))
-	}
-
-	lines := strings.Split(string(output), "\n")
-	if len(lines) == 0 || (len(lines) == 1 && strings.TrimSpace(lines[0]) == "") {
-		fmt.Println("❌ No running containers found!")
-		return nil
-	}
-
->>>>>>> ec4f9fa4
 	for _, line := range lines {
 		if line == "" {
 			continue
 		}
-<<<<<<< HEAD
-=======
-
->>>>>>> ec4f9fa4
+
 		parts := strings.Split(line, ": ")
 		if len(parts) != 2 {
 			continue
 		}
-<<<<<<< HEAD
+
 		container := parts[0]
 		ports := strings.Split(parts[1], ", ")
-=======
-
-		containerName := parts[0]
-		ports := strings.Split(parts[1], ", ")
-
->>>>>>> ec4f9fa4
+    
 		for _, portInfo := range ports {
 			portParts := strings.Split(portInfo, "->")
 			if len(portParts) != 2 {
 				continue
 			}
-<<<<<<< HEAD
-=======
-
-			// Extract the host port from the first part of portInfo
->>>>>>> ec4f9fa4
+
 			hostPortParts := strings.Split(portParts[0], ":")
 			if len(hostPortParts) < 2 {
 				continue
 			}
-<<<<<<< HEAD
+
 			port := hostPortParts[1]
 			url := fmt.Sprintf("http://localhost:%s", port)
 			wg.Add(1)
@@ -459,60 +310,28 @@
 			}
 		}
 		color.Green("Service check completed.")
-=======
-			hostPort := hostPortParts[1]
-			serviceURL := fmt.Sprintf("http://localhost:%s", hostPort)
-
-			// Check service availability using curl
-			curlCmd := exec.Command("curl", "-s", "-o", "/dev/null", "-w", "%{http_code}", serviceURL)
-			curlOutput, err := curlCmd.Output()
-			if err != nil {
-				fmt.Printf("❌ %s on port %s is unreachable.\n", containerName, hostPort)
-			} else {
-				statusCode := strings.TrimSpace(string(curlOutput))
-				if statusCode == "200" {
-					fmt.Printf("✅ %s service is available on port %s.\n", containerName, hostPort)
-				} else {
-					fmt.Printf("⚠️ %s service returned HTTP %s on port %s.\n", containerName, statusCode, hostPort)
-				}
-			}
-		}
->>>>>>> ec4f9fa4
 	}
 
 	fmt.Println("✅ Service check completed successfully.")
 	return nil
 }
 
-<<<<<<< HEAD
 // Run docker ps on remote host via SSH
 func executeRemoteDockerStatus(ctx context.Context, config *ssh.ClientConfig, addr string, useJSON bool) error {
 	client, err := ssh.Dial("tcp", addr, config)
 	if err != nil {
 		return fmt.Errorf("Failed to connect to %s: %v", addr, err)
-=======
-// Execute docker status on a remote host
-func executeRemoteDockerStatus(config *ssh.ClientConfig, remoteAddress string) error {
-	client, err := ssh.Dial("tcp", remoteAddress, config)
-	if err != nil {
-		return fmt.Errorf("❌ Failed to connect to %s: %v", remoteAddress, err)
->>>>>>> ec4f9fa4
 	}
 	defer client.Close()
 
 	session, err := client.NewSession()
 	if err != nil {
-<<<<<<< HEAD
 		return fmt.Errorf("Session error on %s: %v", addr, err)
-=======
-		return fmt.Errorf("❌ Failed to create session on %s: %v", remoteAddress, err)
->>>>>>> ec4f9fa4
 	}
 	defer session.Close()
 
 	var b bytes.Buffer
 	session.Stdout = &b
-<<<<<<< HEAD
 
 	if useJSON {
 		err = session.Run("docker ps --format '{{json .}}'")
@@ -539,23 +358,11 @@
 			color.Green("Remote Containers:")
 			fmt.Println(output)
 		}
-=======
-	if err := session.Run("docker ps --format '📦 {{.Names}} | 🔹 {{.Status}} | 🔎 {{.Ports}}'"); err != nil {
-		return fmt.Errorf("❌ Failed to run docker ps on %s: %v", remoteAddress, err)
-	}
-
-	trimmedOutput := strings.TrimSpace(b.String())
-	if trimmedOutput == "" {
-		// If the output is empty, inform that no running containers were found on the remote host
-		fmt.Println("❌ No running containers found on remote host!")
-	} else {
-		fmt.Printf("📦 Remote Containers:\n%s\n", trimmedOutput)
->>>>>>> ec4f9fa4
 	}
 	return nil
 }
 
-<<<<<<< HEAD
+
 // Get SSH config from ~/.ssh/config
 func getSSHConfig(alias string) (*ssh.ClientConfig, string, error) {
 	path := os.ExpandEnv("$HOME/.ssh/config")
@@ -568,70 +375,37 @@
 	cfg, err := ssh_config.Decode(f)
 	if err != nil {
 		return nil, "", fmt.Errorf("Decode error: %v", err)
-=======
-// Fetch SSH configuration using alias from ~/.ssh/config
-func getSSHConfig(alias string) (*ssh.ClientConfig, string, error) {
-	sshConfigPath := os.ExpandEnv("$HOME/.ssh/config")
-	configFile, err := os.Open(sshConfigPath)
-	if err != nil {
-		return nil, "", fmt.Errorf("❌ Could not open SSH config file: %v", err)
-	}
-	defer configFile.Close()
-
-	cfg, err := ssh_config.Decode(configFile)
-	if err != nil {
-		return nil, "", fmt.Errorf("❌ Failed to decode SSH config: %v", err)
->>>>>>> ec4f9fa4
 	}
 
 	hostname, err := cfg.Get(alias, "HostName")
 	if err != nil || hostname == "" {
-<<<<<<< HEAD
+
 		return nil, "", fmt.Errorf("HostName not found for %s", alias)
-=======
-		return nil, "", fmt.Errorf("❌ Could not find HostName for %s in SSH config", alias)
->>>>>>> ec4f9fa4
+
 	}
 
 	user, err := cfg.Get(alias, "User")
 	if err != nil || user == "" {
-<<<<<<< HEAD
 		user = os.Getenv("USER")
-=======
-		user = os.Getenv("USER") // Default to current user if not specified
->>>>>>> ec4f9fa4
 	}
 
 	keyPath, err := cfg.Get(alias, "IdentityFile")
 	if err != nil || keyPath == "" {
-<<<<<<< HEAD
 		keyPath = os.ExpandEnv("$HOME/.ssh/id_rsa")
 	} else {
 		keyPath, err = expandPath(keyPath)
 		if err != nil {
 			return nil, "", fmt.Errorf("Key path error: %v", err)
-=======
-		keyPath = os.ExpandEnv("$HOME/.ssh/id_rsa") // Default key
-	} else {
-		keyPath, err = expandPath(keyPath)
-		if err != nil {
-			return nil, "", fmt.Errorf("❌ Could not expand key path: %v", err)
->>>>>>> ec4f9fa4
 		}
 	}
 
 	key, err := os.ReadFile(keyPath)
 	if err != nil {
-<<<<<<< HEAD
 		return nil, "", fmt.Errorf("Cannot read key at %s: %v", keyPath, err)
-=======
-		return nil, "", fmt.Errorf("❌ Could not read SSH private key at %s: %v", keyPath, err)
->>>>>>> ec4f9fa4
 	}
 
 	signer, err := ssh.ParsePrivateKey(key)
 	if err != nil {
-<<<<<<< HEAD
 		return nil, "", fmt.Errorf("Cannot parse key at %s: %v", keyPath, err)
 	}
 
@@ -646,93 +420,53 @@
 		Auth:            []ssh.AuthMethod{ssh.PublicKeys(signer)},
 		HostKeyCallback: hostKeyCallback,
 		Timeout:         10 * time.Second,
-=======
-		return nil, "", fmt.Errorf("❌ Could not parse private key at %s: %v", keyPath, err)
-	}
+	}
+
+	return clientConfig, fmt.Sprintf("%s:22", hostname), nil
+}
+
+// Get manual SSH config
+func getManualSSHConfig(userHost, keyPath string) (*ssh.ClientConfig, string, error) {
+	keyPath, err := expandPath(keyPath)
+	if err != nil {
+		return nil, "", fmt.Errorf("Key path error: %v", err)
+	}
+
+	key, err := os.ReadFile(keyPath)
+	if err != nil {
+		return nil, "", fmt.Errorf("Cannot read key at %s: %v", keyPath, err)
+	}
+
+	signer, err := ssh.ParsePrivateKey(key)
+	if err != nil {
+		return nil, "", fmt.Errorf("Cannot parse key at %s: %v", keyPath, err)
+	}
+
+	parts := strings.Split(userHost, "@")
+	if len(parts) != 2 {
+		return nil, "", fmt.Errorf("Invalid user@host: %s", userHost)
+	}
+	user := parts[0]
+	host := parts[1]
+
+	knownHostsFile := os.ExpandEnv("$HOME/.ssh/known_hosts")
+	hostKeyCallback, err := knownhosts.New(knownHostsFile)
+	if err != nil {
+		return nil, "", fmt.Errorf("Host key callback error: %v", err)
+	}
+	user := parts[0]
+	host := parts[1]
 
 	clientConfig := &ssh.ClientConfig{
 		User:            user,
 		Auth:            []ssh.AuthMethod{ssh.PublicKeys(signer)},
-		HostKeyCallback: ssh.InsecureIgnoreHostKey(),
->>>>>>> ec4f9fa4
-	}
-
-	return clientConfig, fmt.Sprintf("%s:22", hostname), nil
-}
-
-<<<<<<< HEAD
-// Get manual SSH config
-func getManualSSHConfig(userHost, keyPath string) (*ssh.ClientConfig, string, error) {
-	keyPath, err := expandPath(keyPath)
-	if err != nil {
-		return nil, "", fmt.Errorf("Key path error: %v", err)
-=======
-// Fetch SSH configuration manually using user@host and a private key
-func getManualSSHConfig(userHost, keyPath string) (*ssh.ClientConfig, string, error) {
-	keyPath, err := expandPath(keyPath)
-	if err != nil {
-		return nil, "", fmt.Errorf("❌ Could not expand key path: %v", err)
->>>>>>> ec4f9fa4
-	}
-
-	key, err := os.ReadFile(keyPath)
-	if err != nil {
-<<<<<<< HEAD
-		return nil, "", fmt.Errorf("Cannot read key at %s: %v", keyPath, err)
-=======
-		return nil, "", fmt.Errorf("❌ Could not read SSH private key at %s: %v", keyPath, err)
->>>>>>> ec4f9fa4
-	}
-
-	signer, err := ssh.ParsePrivateKey(key)
-	if err != nil {
-<<<<<<< HEAD
-		return nil, "", fmt.Errorf("Cannot parse key at %s: %v", keyPath, err)
-	}
-
-	parts := strings.Split(userHost, "@")
-	if len(parts) != 2 {
-		return nil, "", fmt.Errorf("Invalid user@host: %s", userHost)
-	}
-	user := parts[0]
-	host := parts[1]
-
-	knownHostsFile := os.ExpandEnv("$HOME/.ssh/known_hosts")
-	hostKeyCallback, err := knownhosts.New(knownHostsFile)
-	if err != nil {
-		return nil, "", fmt.Errorf("Host key callback error: %v", err)
-=======
-		return nil, "", fmt.Errorf("❌ Could not parse private key at %s: %v", keyPath, err)
-	}
-
-	// Split user and host (format: user@host)
-	parts := strings.Split(userHost, "@")
-	if len(parts) != 2 {
-		return nil, "", fmt.Errorf("❌ Invalid format for user@host: %s", userHost)
->>>>>>> ec4f9fa4
-	}
-	user := parts[0]
-	host := parts[1]
-
-	clientConfig := &ssh.ClientConfig{
-		User:            user,
-		Auth:            []ssh.AuthMethod{ssh.PublicKeys(signer)},
-<<<<<<< HEAD
 		HostKeyCallback: hostKeyCallback,
 		Timeout:         10 * time.Second,
-=======
-		HostKeyCallback: ssh.InsecureIgnoreHostKey(),
->>>>>>> ec4f9fa4
 	}
 
 	return clientConfig, fmt.Sprintf("%s:22", host), nil
 }
 
-<<<<<<< HEAD
-// Expand ~ in path
-=======
-// Expand ~ to the home directory
->>>>>>> ec4f9fa4
 func expandPath(path string) (string, error) {
 	if strings.HasPrefix(path, "~") {
 		home, err := os.UserHomeDir()
